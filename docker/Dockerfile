FROM ubuntu:20.04

WORKDIR /dependencies

ENV TZ=US/Central
RUN ln -snf /usr/share/zoneinfo/$TZ /etc/localtime && echo $TZ > /etc/timezone

RUN apt-get update && \
    apt-get install -y git build-essential cmake ninja-build vim wget \
        lsb-release software-properties-common libomp-dev \
        libgtest-dev libeigen3-dev libboost-all-dev \
        libfmt-dev nlohmann-json3-dev python3-pybind11 \
        python3-dev python3-pip clang

RUN git clone https://github.com/jlblancoc/nanoflann.git && \
    cd nanoflann && mkdir build && cd build && \
    cmake .. -DCMAKE_CXX_COMPILER=clang++ && \
    make && make install

RUN git clone https://github.com/project-gemmi/gemmi.git && \
    cp -r gemmi/include/gemmi /usr/include

<<<<<<< HEAD
RUN git clone https://github.com/danny305/ChargeFW2.git && \
    cd ChargeFW2 && git checkout feature/cif-write && mkdir build && cd build && \
=======
RUN git clone https://github.com/krab1k/ChargeFW2.git && \
    cd ChargeFW2 && git checkout master && mkdir build && cd build && \
>>>>>>> bef336cf
    cmake .. -GNinja \
        -DCMAKE_CXX_COMPILER=clang++ \
        -DCMAKE_BUILD_TYPE=Release && \
    ninja && ninja install

ENV PYTHONPATH=/usr/local/lib

WORKDIR /root

ENTRYPOINT [ "bash" ]<|MERGE_RESOLUTION|>--- conflicted
+++ resolved
@@ -20,13 +20,8 @@
 RUN git clone https://github.com/project-gemmi/gemmi.git && \
     cp -r gemmi/include/gemmi /usr/include
 
-<<<<<<< HEAD
-RUN git clone https://github.com/danny305/ChargeFW2.git && \
-    cd ChargeFW2 && git checkout feature/cif-write && mkdir build && cd build && \
-=======
 RUN git clone https://github.com/krab1k/ChargeFW2.git && \
     cd ChargeFW2 && git checkout master && mkdir build && cd build && \
->>>>>>> bef336cf
     cmake .. -GNinja \
         -DCMAKE_CXX_COMPILER=clang++ \
         -DCMAKE_BUILD_TYPE=Release && \
